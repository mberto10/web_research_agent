--- conflicted
+++ resolved
@@ -28,12 +28,11 @@
     monkeypatch.setattr(reg, "_tool_registry", {})
     register_tool(DummySonar())
     register_tool(DummyExa())
-<<<<<<< HEAD
+codex/add-graph-node-to-cluster-evidence-summaries
     monkeypatch.setattr("core.graph._cluster_llm", lambda prompt: "- summary")
-=======
     import core.graph as graph_module
     monkeypatch.setattr(graph_module, "_refine_queries_with_llm", lambda *a, **k: {})
->>>>>>> 5f9e673b
+main
     graph = build_graph()
     state = State(user_request="economy and politics")
     result = graph.invoke(state, config={"configurable": {"thread_id": "test"}})
